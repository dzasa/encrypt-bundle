<?php

namespace SpecShaper\EncryptBundle\DependencyInjection;

use SpecShaper\EncryptBundle\Event\EncryptEvents;
use SpecShaper\EncryptBundle\EventListener\DoctrineEncryptListener;
use SpecShaper\EncryptBundle\EventListener\EncryptEventListener;
use Symfony\Component\Config\FileLocator;
use Symfony\Component\DependencyInjection\ContainerBuilder;
use Symfony\Component\DependencyInjection\Definition;
use Symfony\Component\DependencyInjection\Loader;
use Symfony\Component\HttpKernel\DependencyInjection\Extension;

/**
 * This is the class that loads and manages your bundle configuration.
 *
 * @see http://symfony.com/doc/current/cookbook/bundles/extension.html
 */
class SpecShaperEncryptExtension extends Extension
{
    public function load(array $configs, ContainerBuilder $container): void
    {
        $configuration = new Configuration();
        $config = $this->processConfiguration($configuration, $configs);

        $loader = new Loader\YamlFileLoader($container, new FileLocator(__DIR__.'/../../config'));
        $loader->load('services.yaml');

        if ($container->hasParameter('encrypt_key')) {
            trigger_deprecation('SpecShaperEncryptBundle', 'v3.0.2', 'storing Specshaper Encrypt Key in parameters is deprecated. Move to Config/Packages/spec_shaper_encrypt.yaml');
            $encryptKey = $container->getParameter('encrypt_key');
        } else {
            $encryptKey = $config['encrypt_key'];
        }

        $container->setParameter($this->getAlias().'.encrypt_key', $encryptKey);
        $container->setParameter($this->getAlias().'.default_associated_data', $config['default_associated_data']);
        $container->setParameter($this->getAlias().'.method', $config['method']);
        $container->setParameter($this->getAlias().'.listener_class', $config['listener_class']);
        $container->setParameter($this->getAlias().'.encryptor_class', $config['encryptor_class']);
        $container->setParameter($this->getAlias().'.annotation_classes', $config['annotation_classes']);
        $container->setParameter($this->getAlias().'.is_disabled', $config['is_disabled']);

        $doctrineListener = new Definition($config['listener_class']);
        $doctrineListener
            ->setAutowired(true)
<<<<<<< HEAD
            ->setArgument(2, $config['annotation_classes'])
            ->setArgument(3, $config['is_disabled'])
=======
            ->setArgument('$annotationArray', $config['annotation_classes'])
            ->setArgument('$isDisabled', $config['is_disabled'])
>>>>>>> 55b463eb
        ;

        $encryptEventListener = new Definition(EncryptEventListener::class);
        $encryptEventListener
            ->setAutowired(true)
            ->setArgument('$isDisabled', $config['is_disabled'])
        ;

        foreach ($config['connections'] as $connectionName) {
            $doctrineListener->addTag('doctrine.event_listener', [
                'event' => 'postLoad',
                'priority' => 500,
                'connection' => $connectionName,
            ]);

            $doctrineListener->addTag('doctrine.event_listener', [
                'event' => 'postUpdate',
                'priority' => 500,
                'connection' => $connectionName,
            ]);

            $doctrineListener->addTag('doctrine.event_listener', [
                'event' => 'onFlush',
                'priority' => 500,
                'connection' => $connectionName,
            ]);

            $encryptEventListener->addTag('kernel.event_listener', [
                'event' => EncryptEvents::ENCRYPT,
                'method' => 'encrypt',
                'connection' => $connectionName,
            ]);

            $encryptEventListener->addTag('kernel.event_listener', [
                'event' => EncryptEvents::DECRYPT,
                'method' => 'decrypt',
                'connection' => $connectionName,
            ]);
        }

        $container->addDefinitions([
            DoctrineEncryptListener::class => $doctrineListener,
            EncryptEventListener::class => $encryptEventListener
        ]);

        // Check if Twig is available
        if ($config['enable_twig'] && class_exists(\Twig\Environment::class)) {
            $loader->load('twig_services.yaml');
        }
    }
}<|MERGE_RESOLUTION|>--- conflicted
+++ resolved
@@ -44,13 +44,8 @@
         $doctrineListener = new Definition($config['listener_class']);
         $doctrineListener
             ->setAutowired(true)
-<<<<<<< HEAD
-            ->setArgument(2, $config['annotation_classes'])
-            ->setArgument(3, $config['is_disabled'])
-=======
             ->setArgument('$annotationArray', $config['annotation_classes'])
             ->setArgument('$isDisabled', $config['is_disabled'])
->>>>>>> 55b463eb
         ;
 
         $encryptEventListener = new Definition(EncryptEventListener::class);
